--- conflicted
+++ resolved
@@ -76,10 +76,6 @@
 
 def main_future(product: DecadalProduct):
     location: InputLocation = "levante"
-<<<<<<< HEAD
-=======
-    product: DecadalProduct = "trend"
->>>>>>> bfab1708
     reference_period = (1951, 1980)
     periods = [(1971, 2000), (1991, 2020), (2021, 2050)]
     if product == "trend":
